--- conflicted
+++ resolved
@@ -40,23 +40,4 @@
 
 import os
 import sys
-<<<<<<< HEAD
 sys.path.insert(0, os.path.abspath('../../'))
-=======
-sys.path.insert(0, os.path.abspath('../../'))
-
-
-
-# -- Options for HTML output -------------------------------------------------
-# https://www.sphinx-doc.org/en/master/usage/configuration.html#options-for-html-output
-
-html_theme = 'sphinx_rtd_theme'
-
-# Ensure that '_static' is included in the list of static paths
-html_static_path = ['_static']
-
-# Specify the custom CSS file to be included
-html_css_files = [
-    'css/custom.css',
-]
->>>>>>> 6a982c55
